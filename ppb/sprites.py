from inspect import getfile
from numbers import Number
from os.path import realpath
from pathlib import Path
from typing import Dict, Iterable, AnyStr, Sequence

from ppb import Vector
from ppb.events import EventMixin


TOP = "top"
BOTTOM = "bottom"
LEFT = "left"
RIGHT = "right"

error_message = "'{klass}' object does not have attribute '{attribute}'"
side_attribute_error_message = error_message.format


class Side:
    sides = {
        LEFT: ('x', -1),
        RIGHT: ('x', 1),
        TOP: ('y', -1),
        BOTTOM: ('y', 1)
    }

    def __init__(self, parent: 'BaseSprite',side: AnyStr):
        self.side = side
        self.parent = parent

    def __repr__(self):
        return "Side({}, {})".format(self.parent, self.side)

    def __str__(self):
        return str(self.value)

    def __add__(self, other):
        return self.value + other

    def __radd__(self, other):
        return other + self.value

    def __sub__(self, other):
        return self.value - other

    def __rsub__(self, other):
        return other - self.value

    def __eq__(self, other):
        return self.value == other

    def __le__(self, other):
        return self.value <= other

    def __ge__(self, other):
        return self.value >= other

    def __ne__(self, other):
        return self.value != other

    def __gt__(self, other):
        return self.value > other

    def __lt__(self, other):
        return self.value < other

    @property
    def value(self):
        coordinate, multiplier = self.sides[self.side]
        offset = self.parent._offset_value
        return self.parent.position[coordinate] + (offset * multiplier)

    @property
    def top(self):
        self._attribute_gate(TOP, [TOP, BOTTOM])
        return Vector(self.value, self.parent.top.value)

    @top.setter
    def top(self, value):
        self._attribute_gate(TOP, [TOP, BOTTOM])
        setattr(self.parent, self.side, value[0])
        self.parent.top = value[1]

    @property
    def bottom(self):
        self._attribute_gate(BOTTOM, [TOP, BOTTOM])
        return Vector(self.value, self.parent.bottom.value)

    @bottom.setter
    def bottom(self, value):
        self._attribute_gate(BOTTOM, [TOP, BOTTOM])
        setattr(self.parent, self.side, value[0])
        self.parent.bottom = value[1]

    @property
    def left(self):
        self._attribute_gate(LEFT, [LEFT, RIGHT])
        return Vector(self.parent.left.value, self.value)

    @left.setter
    def left(self, value):
        self._attribute_gate(LEFT, [LEFT, RIGHT])
        setattr(self.parent, self.side, value[1])
        self.parent.left = value[0]

    @property
    def right(self):
        self._attribute_gate(RIGHT, [LEFT, RIGHT])
        return Vector(self.parent.right.value, self.value)

    @right.setter
    def right(self, value):
        self._attribute_gate(RIGHT, [LEFT, RIGHT])
        setattr(self.parent, self.side, value[1])
        self.parent.right = value[0]

    @property
    def center(self):
        if self.side in (TOP, BOTTOM):
            return Vector(self.parent.center.x, self.value)
        else:
            return Vector(self.value, self.parent.center.y)

    @center.setter
    def center(self, value):
        if self.side in (TOP, BOTTOM):
            setattr(self.parent, self.side, value[1])
            self.parent.center.x = value[0]
        else:
            setattr(self.parent, self.side, value[0])
            self.parent.position.y = value[1]

    def _attribute_gate(self, attribute, bad_sides):
        if self.side in bad_sides:
            name = type(self).__name__
            message = side_attribute_error_message(klass=name,
                                                   attribute=attribute)
            raise AttributeError(message)


class BaseSprite(EventMixin):

    image = None
    resource_path = None

<<<<<<< HEAD
    # Used by the renderer to detect if things need to be updated
    _dirty = False

    def __init__(self, size: int=1, pos: Iterable=(0, 0), blackboard: Dict=None, facing: Vector=Vector(0, -1)):
=======
    def __init__(self, size: int=1, pos: Iterable=(0, 0), facing: Vector=Vector(0, -1)):
>>>>>>> dec9a99b
        super().__init__()
        self.position = Vector(*pos)
        self._offset_value = None
        self._game_unit_size = None
        self.game_unit_size = size
        self.facing = facing

    def __setattr__(self, name, value):
        self.__dict__['_dirty'] = True
        super().__setattr__(name, value)

    @property
    def center(self) -> Vector:
        return self.position

    @center.setter
    def center(self, value: Sequence[float]):
        x = value[0]
        y = value[1]
        self.position.x = x
        self.position.y = y

    @property
    def left(self) -> Side:
        return Side(self, LEFT)

    @left.setter
    def left(self, value: float):
        self.position.x = value + self._offset_value

    @property
    def right(self) -> Side:
        return Side(self, RIGHT)

    @right.setter
    def right(self, value):
        self.position.x = value - self._offset_value

    @property
    def top(self):
        return Side(self, TOP)

    @top.setter
    def top(self, value):
        self.position.y = value + self._offset_value

    @property
    def bottom(self):
        return Side(self, BOTTOM)

    @bottom.setter
    def bottom(self, value):
        self.position.y = value - self._offset_value

    @property
    def game_unit_size(self):
        return self._game_unit_size

    @game_unit_size.setter
    def game_unit_size(self, value):
        self._game_unit_size = value
        self._offset_value = self._game_unit_size / 2

    def rotate(self, degrees: Number):
        self.facing.rotate(degrees)

    def __image__(self):
        if self.image is None:
            self.image = f"{type(self).__name__.lower()}.png"
        return self.image

    def __resource_path__(self):
        if self.resource_path is None:
            self.resource_path = Path(realpath(getfile(type(self)))).absolute().parent
        return self.resource_path<|MERGE_RESOLUTION|>--- conflicted
+++ resolved
@@ -144,14 +144,10 @@
     image = None
     resource_path = None
 
-<<<<<<< HEAD
     # Used by the renderer to detect if things need to be updated
     _dirty = False
 
     def __init__(self, size: int=1, pos: Iterable=(0, 0), blackboard: Dict=None, facing: Vector=Vector(0, -1)):
-=======
-    def __init__(self, size: int=1, pos: Iterable=(0, 0), facing: Vector=Vector(0, -1)):
->>>>>>> dec9a99b
         super().__init__()
         self.position = Vector(*pos)
         self._offset_value = None
