--- conflicted
+++ resolved
@@ -7,16 +7,8 @@
 import pyglet
 
 from ppb.abc import Engine
-<<<<<<< HEAD
 from ppb.events import EventMixin, Quit
 from ppb.systems import Updater, PygletWindow
-=======
-from ppb.events import EventMixin
-from ppb.events import Quit
-from ppb.systems import PygameEventPoller
-from ppb.systems import Renderer
-from ppb.systems import Updater
->>>>>>> dec9a99b
 from ppb.utils import LoggingMixin
 
 
@@ -27,11 +19,7 @@
 ):
 
     def __init__(self, first_scene: Type, *,
-<<<<<<< HEAD
                  systems=(Updater, PygletWindow),
-=======
-                 systems=(Renderer, Updater, PygameEventPoller),
->>>>>>> dec9a99b
                  scene_kwargs=None, **kwargs):
 
         super().__init__()
@@ -43,7 +31,10 @@
 
         # Engine State
         self.scenes = []
+        self.events = deque()
         self.event_extensions = defaultdict(dict)
+        self.running = False
+        self.entered = False
 
         # Systems
         self.systems_classes = systems
