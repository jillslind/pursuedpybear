--- conflicted
+++ resolved
@@ -320,7 +320,12 @@
         """
         self.running = True
         self._last_idle_time = get_time()
-        self._start_scene(self.first_scene(**self.scene_kwargs), None)
+        if isinstance(self.first_scene, type):
+            scene = self.first_scene(**self.scene_kwargs)
+        else:
+            scene = self.first_scene
+
+        self._start_scene(scene, None)
 
     def main_loop(self):
         """
@@ -349,42 +354,6 @@
         while self.events:
             self.publish()
 
-<<<<<<< HEAD
-=======
-    def activate(self, next_scene: dict):
-        """
-        Instantiates and sets up a new scene.
-
-        :param next_scene: A dictionary with the keys:
-
-           * "scene_class": A :class:`~ppb.BaseScene` type.
-           * "args": A :class:`list` of positional arguments.
-           * "kwargs": A :class:`dict` of keyword arguments.
-        """
-        scene = next_scene["scene_class"]
-        if scene is None:
-            return
-
-        if isinstance(scene, type):
-            args = next_scene.get("args", [])
-            kwargs = next_scene.get("kwargs", {})
-            scene = scene(*args, **kwargs)
-
-        self._start_scene(scene, None)
-
-    def signal(self, event):
-        """
-        Add an event to the event queue.
-
-        Thread-safe.
-
-        You will rarely call this directly from a :class:`GameEngine` instance.
-        The current :class:`GameEngine` instance will pass it's signal method
-        as part of publishing an event.
-        """
-        self.events.append(event)
-
->>>>>>> 013dd867
     def publish(self):
         """
         Publish the next event to every object in the tree.
