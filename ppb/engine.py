import logging
import time
from typing import Type
import pygame
from ppb.abc import Engine, Scene


class GameEngine(Engine):

    def __init__(self, first_scene: Type, *, delta_time=0.016, resolution=(600, 400), flags=0, depth=0, log_level=logging.WARNING, **kwargs):
        super(GameEngine, self).__init__()

        # Engine Configuration
        self.delta_time = delta_time
        self.resolution = resolution
        self.flags = flags
        self.depth = depth
        self.log_level = log_level
        self.first_scene = first_scene
        logging.basicConfig(level=self.log_level)

        # Engine State
        self.scenes = []
        self.unused_time = 0
        self.last_tick = None
        self.running = False
        self.display = None

    def __enter__(self):
        logging.getLogger(self.__class__.__name__).info("Entering context.")
        pygame.init()
        self.display = pygame.display.set_mode(self.resolution,
                                               self.flags,
                                               self.depth)
        self.update_input()
        return self

    def __exit__(self, exc_type, exc_val, exc_tb):
        logging.getLogger(self.__class__.__name__).info("Exiting context")
        pygame.quit()

    def start(self):
        self.running = True
        self.last_tick = time.time()
        self.activate({"scene_class": self.first_scene})
        if hasattr(self.current_scene, "background") and self.current_scene is not None:
            self.display.blit(self.current_scene.background, (0, 0, 0, 0))
        else:
            self.display.fill(self.current_scene.background_color)

    def manage_scene(self):
        if self.current_scene is None:
            self.running = False
            return None
        scene_running, next_scene = self.current_scene.change()
        if not scene_running:
            self.scenes.pop()
        if next_scene:
            self.activate(next_scene)

    def run(self):
        self.start()
        while self.running:
            time.sleep(.0000000001)
            self.render()
            self.advance_time()
            while self.unused_time >= self.delta_time:
                for event in pygame.event.get():
                    if event.type == pygame.QUIT:
                        return
                self.update_input()
                self.current_scene.simulate(self.delta_time)
                self.unused_time -= self.delta_time
            self.manage_scene()

    @property
    def current_scene(self):
        try:
            return self.scenes[-1]
        except IndexError:
            return None

    def activate(self, next_scene: dict):
        scene = next_scene["scene_class"]
        if scene is None:
            return
        args = next_scene.get("arguments", [])
        kwargs = next_scene.get("keyword_arguments", {})
        self.scenes.append(scene(self, *args, **kwargs))

    def update_input(self):
        self.mouse["x"], self.mouse["y"] = pygame.mouse.get_pos()
        self.mouse[1], self.mouse[2], self.mouse[3] = pygame.mouse.get_pressed()

<<<<<<< HEAD
    def fire_event(self, name: str, bag: object, scene: Scene=None):
        """
        Fire an event, executing its handlers.
        """
        if scene is None:
            scene = self.current_scene

        self.event_engine.fire_event(name, bag, scene)
=======
    def render(self):
        pygame.display.update(list(self.current_scene.render()))

    def advance_time(self):
        tick = time.time()
        self.unused_time += tick - self.last_tick
        self.last_tick = tick
>>>>>>> b477b32e
<|MERGE_RESOLUTION|>--- conflicted
+++ resolved
@@ -92,21 +92,10 @@
         self.mouse["x"], self.mouse["y"] = pygame.mouse.get_pos()
         self.mouse[1], self.mouse[2], self.mouse[3] = pygame.mouse.get_pressed()
 
-<<<<<<< HEAD
-    def fire_event(self, name: str, bag: object, scene: Scene=None):
-        """
-        Fire an event, executing its handlers.
-        """
-        if scene is None:
-            scene = self.current_scene
-
-        self.event_engine.fire_event(name, bag, scene)
-=======
     def render(self):
         pygame.display.update(list(self.current_scene.render()))
 
     def advance_time(self):
         tick = time.time()
         self.unused_time += tick - self.last_tick
-        self.last_tick = tick
->>>>>>> b477b32e
+        self.last_tick = tick