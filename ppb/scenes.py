--- conflicted
+++ resolved
@@ -1,23 +1,17 @@
 from collections import defaultdict
 from collections.abc import Collection
+from copy import copy
 from typing import Hashable
 from typing import Iterable
 from typing import Iterator
 from typing import Type
 
-<<<<<<< HEAD
-from copy import copy
-=======
 from pygame.sprite import LayeredDirty
->>>>>>> b477b32e
 
 from ppb.abc import Scene
 from ppb.events import EventMixin
 
 
-<<<<<<< HEAD
-class BaseScene(Scene, EventMixin):
-=======
 class GameObjectCollection(Collection):
     """A container for game objects."""
 
@@ -94,7 +88,6 @@
 
 
 class BaseScene(Scene):
->>>>>>> b477b32e
 
     def __init__(self, engine, *, background_color=(0, 0, 55),
                  container_class=GameObjectCollection, **kwargs):
@@ -169,7 +162,6 @@
         Example:
             scene.remove(my_game_object)
         """
-<<<<<<< HEAD
         self.game_objects.remove(game_object)
 
     def __event__(self, bag, fire_event):
@@ -183,76 +175,4 @@
 
         super().__event__(bag, wrapped_fire_event)
         for go in self.game_objects:
-            go.__event__(bag, wrapped_fire_event)
-
-
-class GameObjectContainer:
-    """A container for game objects."""
-
-    def __init__(self):
-        self.all = set()
-        self.kinds = defaultdict(set)
-        self.tags = defaultdict(set)
-
-    def __contains__(self, item: Hashable) -> bool:
-        return item in self.all
-
-    def add(self, game_object: Hashable, tags: Iterable[Hashable]=()) -> None:
-        """
-        Add a game_object to the container.
-
-        game_object: Any Hashable object. The item to be added.
-        tags: An iterable of Hashable objects. Values that can be used to
-              retrieve a group containing the game_object.
-
-        Examples:
-            container.add(MyObject())
-
-            container.add(MyObject(), tags=("red", "blue")
-        """
-        self.all.add(game_object)
-        self.kinds[type(game_object)].add(game_object)
-        for tag in tags:
-            self.tags[tag].add(game_object)
-
-    def get(self, *, kind: Type=None, tag: Hashable=None, **_) -> Iterator:
-        """
-        Get an iterator of objects by kind or tag.
-
-        kind: Any type. Pass to get a subset of contained items with the given
-              type.
-        tag: Any Hashable object. Pass to get a subset of contained items with
-             the given tag.
-
-        Pass both kind and tag to get objects that are both that type and that
-        tag.
-
-        Examples:
-            container.get(type=MyObject)
-
-            container.get(tag="red")
-
-            container.get(type=MyObject, tag="red")
-        """
-        if kind is None and tag is None:
-            raise TypeError("get() takes at least one keyword-only argument. 'kind' or 'tag'.")
-        kinds = self.kinds[kind] or self.all
-        tags = self.tags[tag] or self.all
-        return (x for x in kinds.intersection(tags))
-
-    def remove(self, game_object: Hashable) -> None:
-        """
-        Remove the given object from the container.
-
-        game_object: A hashable contained by container.
-
-        Example:
-            container.remove(myObject)
-        """
-        self.all.remove(game_object)
-        self.kinds[type(game_object)].remove(game_object)
-        for s in self.tags.values():
-            s.discard(game_object)
-=======
-        self.game_objects.remove(game_object)
->>>>>>> b477b32e
+            go.__event__(bag, wrapped_fire_event)