<<<<<<< HEAD
pygame < 2
=======
pygame<2
>>>>>>> b5c61b60
ppb-vector ~= 1.0a2
dataclasses; python_version < "3.7"<|MERGE_RESOLUTION|>--- conflicted
+++ resolved
@@ -1,7 +1,3 @@
-<<<<<<< HEAD
-pygame < 2
-=======
 pygame<2
->>>>>>> b5c61b60
 ppb-vector ~= 1.0a2
 dataclasses; python_version < "3.7"